"""Telegram bot entry point for downloading Instagram media."""
from __future__ import annotations

import asyncio
import logging
import os
from typing import List

from dotenv import load_dotenv
from telegram import Update
from telegram.ext import (
    Application,
    CommandHandler,
    ContextTypes,
    MessageHandler,
    filters,
)

from instagram import (
    InstagramDownloadError,
    MediaItem,
    extract_instagram_urls,
    fetch_instagram_media,
)

logging.basicConfig(
    format="%(asctime)s - %(name)s - %(levelname)s - %(message)s",
    level=logging.INFO,
)
LOGGER = logging.getLogger(__name__)

load_dotenv()

TOKEN_ENV_VAR = "TELEGRAM_BOT_TOKEN"


def _get_bot_token() -> str:
    token = os.getenv(TOKEN_ENV_VAR)
    if not token:
        raise RuntimeError(
            "Telegram bot token is missing. Export TELEGRAM_BOT_TOKEN as an environment variable."
        )
    return token


async def start(update: Update, context: ContextTypes.DEFAULT_TYPE) -> None:
    """Handle the /start command."""

    await update.message.reply_text(
        "سلام! 👋\nلینک پست یا ریل اینستاگرام رو برام بفرست تا برات دانلودش کنم."
    )


async def help_command(update: Update, context: ContextTypes.DEFAULT_TYPE) -> None:
    """Handle the /help command."""

    await update.message.reply_text(
        "کافیه لینک پست یا ریل اینستاگرام رو ارسال کنی تا فایل برات برگردونده بشه."
    )


async def handle_text(update: Update, context: ContextTypes.DEFAULT_TYPE) -> None:
    """Handle incoming text messages and respond with media if possible."""

    if not update.message or not update.message.text:
        return

    urls = extract_instagram_urls(update.message.text)
    if not urls:
        LOGGER.debug("No Instagram URLs detected in message: %s", update.message.text)
        return

    for url in urls:
        await _send_media_for_url(update, context, url)


async def _send_media_for_url(update: Update, context: ContextTypes.DEFAULT_TYPE, url: str) -> None:
    chat = update.effective_chat
    if not chat:
        return

    LOGGER.info("Processing Instagram URL from chat %s: %s", chat.id, url)

    try:
        media_items = await asyncio.get_running_loop().run_in_executor(
            None, fetch_instagram_media, url
        )
    except InstagramDownloadError as exc:
        await update.message.reply_text(
            f"⚠️ متاسفانه نتونستم مدیای اینستاگرام رو دانلود کنم: {exc}"
        )
        return
    except Exception as exc:  # noqa: BLE001
        LOGGER.exception("Unexpected error while fetching Instagram media: %s", exc)
        await update.message.reply_text(
            "❌ یه خطای غیرمنتظره رخ داد. لطفا بعداً دوباره امتحان کن."
        )
        return

    await _send_media_items(update, media_items)


async def _send_media_items(update: Update, media_items: List[MediaItem]) -> None:
    caption_sent = False
    for media in media_items:
        caption = media.caption if not caption_sent and media.caption else None
        try:
            if media.is_video:
                await update.message.reply_video(media.url, caption=caption)
            else:
                await update.message.reply_photo(media.url, caption=caption)
        except Exception as exc:  # noqa: BLE001
            LOGGER.exception("Failed to send media to Telegram: %s", exc)
            await update.message.reply_text(
                "ارسال فایل به تلگرام با خطا مواجه شد. لطفا دوباره تلاش کن."
            )
            return
        caption_sent = caption_sent or bool(caption)


async def _run_bot() -> None:
    """Create the Telegram application and keep polling for updates."""

    token = _get_bot_token()
    application = Application.builder().token(token).build()

    application.add_handler(CommandHandler("start", start))
    application.add_handler(CommandHandler("help", help_command))
    application.add_handler(MessageHandler(filters.TEXT & ~filters.COMMAND, handle_text))

    LOGGER.info("Starting Telegram bot...")

<<<<<<< HEAD
    await application.initialize()

    try:
        await application.updater.start_polling()
        await application.start()

        try:
            await asyncio.Future()
        except asyncio.CancelledError:
            LOGGER.info("Cancellation requested. Stopping bot gracefully...")
    finally:
        try:
            if application.updater and application.updater.running:
                await application.updater.stop()
        finally:
            if application.running:
                await application.stop()
            await application.shutdown()
=======
    # Using ``async with`` ensures that initialize/start/shutdown hooks of the
    # application are executed correctly even on platforms (like Railway)
    # where the default event loop handling of ``run_polling`` can fail.
    async with application:
        await application.updater.start_polling()

        # Keep the bot running forever until the process receives a stop
        # signal (e.g. SIGTERM from the hosting platform).
        try:
            await asyncio.Future()
        except asyncio.CancelledError:
            # Hosting platforms typically cancel the main task on shutdown.
            # Swallow the cancellation so the context manager can handle
            # graceful teardown (stop/shutdown).
            pass
>>>>>>> d85095b6


def main() -> None:
    asyncio.run(_run_bot())


if __name__ == "__main__":
    main()
<|MERGE_RESOLUTION|>--- conflicted
+++ resolved
@@ -130,7 +130,6 @@
 
     LOGGER.info("Starting Telegram bot...")
 
-<<<<<<< HEAD
     await application.initialize()
 
     try:
@@ -149,7 +148,6 @@
             if application.running:
                 await application.stop()
             await application.shutdown()
-=======
     # Using ``async with`` ensures that initialize/start/shutdown hooks of the
     # application are executed correctly even on platforms (like Railway)
     # where the default event loop handling of ``run_polling`` can fail.
@@ -165,7 +163,6 @@
             # Swallow the cancellation so the context manager can handle
             # graceful teardown (stop/shutdown).
             pass
->>>>>>> d85095b6
 
 
 def main() -> None:
